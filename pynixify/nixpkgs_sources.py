# pynixify - Nix expression generator for Python packages
# Copyright (C) 2020 Matías Lang

# This program is free software: you can redistribute it and/or modify
# it under the terms of the GNU General Public License as published by
# the Free Software Foundation, either version 3 of the License, or
# (at your option) any later version.

# This program is distributed in the hope that it will be useful,
# but WITHOUT ANY WARRANTY; without even the implied warranty of
# MERCHANTABILITY or FITNESS FOR A PARTICULAR PURPOSE.  See the
# GNU General Public License for more details.

# You should have received a copy of the GNU General Public License
# along with this program.  If not, see <https://www.gnu.org/licenses/>.

import sys
import json
import asyncio
from pathlib import Path
from typing import Sequence, Any, Optional
from collections import defaultdict
from multiprocessing import cpu_count
from packaging.utils import canonicalize_name
from packaging.requirements import Requirement
from packaging.version import Version
from pynixify.base import Package, parse_version
from pynixify.exceptions import PackageNotFound, NixBuildError

NIXPKGS_URL: Optional[str] = None

class NixPackage(Package):
    def __init__(self, *, attr: str, version: Version):
        self.version = version
        self.__attr = attr  # Ugly hack to fix mypy errors

    @property
    def attr(self):
        # Ugly hack to fix mypy errors
        return self.__attr

    async def source(self, extra_args=[]):
        expr = """
        with import <nixpkgs> {};
        let
          pkg = python3Packages."ATTR";
        in
          if pkg ? "src" then
            pkg.src
          else
            # In some cases, a package can have no source. I this case, return
            # a dummy source so the requirements parser fails in an expected way
            writeTextFile {
              text = "raise RuntimeError('This is expected to fail')";
              name = "ATTR_dummy_src";
              destination = "/setup.py";
            }
        """.replace('ATTR', self.attr)
        args = [
            '--no-out-link',
            '--no-build-output',
            '-E',
            expr
        ]
        args += extra_args
        return await run_nix_build(*args)

    def __str__(self):
        return f'NixPackage(attr={self.attr}, version={self.version})'


class NixpkgsData:
    def __init__(self, data):
        data_defaultdict: Any = defaultdict(list)
        for k, v in data.items():
            data_defaultdict[canonicalize_name(k)] += v
        self.__data = dict(data_defaultdict)

    def from_pypi_name(self, name: str) -> Sequence[NixPackage]:
        try:
            data = self.__data[canonicalize_name(name)]
        except KeyError:
            raise PackageNotFound(f'{name} is not defined in nixpkgs')
        return [
            NixPackage(attr=drv['attr'], version=parse_version(drv['version']))
            for drv in data
        ]

    def from_requirement(self, req: Requirement) -> Sequence[NixPackage]:
        drvs = self.from_pypi_name(req.name)
        return [drv for drv in drvs if str(drv.version) in req.specifier]


async def load_nixpkgs_data(extra_args):
    nix_expression_path = Path(__file__).parent / "data" / "pythonPackages.nix"
    args = [
        '--eval',
        '--strict',
        '--json',
        str(nix_expression_path),
    ]
    args += extra_args
    if NIXPKGS_URL is not None:
        args += ['-I', f'nixpkgs={NIXPKGS_URL}']
    proc = await asyncio.create_subprocess_exec(
        'nix-instantiate', *args, stdout=asyncio.subprocess.PIPE)
    (stdout, _) = await proc.communicate()
    status = await proc.wait()
    assert status == 0
    ret = json.loads(stdout)
    return ret


async def _run_nix_build(*args: Sequence[str], retries=0, max_retries=5) -> Path:
    if NIXPKGS_URL is not None:
        # TODO fix mypy hack
        args_ = list(args) + ['-I', f'nixpkgs={NIXPKGS_URL}']
    else:
        args_ = list(args)
    # TODO remove mypy ignore below and fix compatibility with mypy 0.790
    proc = await asyncio.create_subprocess_exec(
        'nix-build', *args_, stdout=asyncio.subprocess.PIPE,  # type: ignore
        stderr=asyncio.subprocess.PIPE)
    (stdout, stderr) = await proc.communicate()
    status = await proc.wait()

    if b'all build users are currently in use' in stderr and retries < max_retries:
        # perform an expotential backoff and retry
        # TODO think a way to avoid relying in the error message
        sys.stderr.write(
            f'warning: All build users are currently in use. '
            f'Retrying in {2**retries} seconds\n'
        )
<<<<<<< HEAD
        await asyncio.sleep(2**retries)
        return await run_nix_build(
            *args,
            retries=retries+1,
            max_retries=max_retries
        )
=======
        await asyncio.sleep(2**retries)  # noqa
        return await run_nix_build(*args, retries=retries + 1, max_retries=max_retries)
>>>>>>> 4892241b
    elif retries >= max_retries:
        sys.stderr.write(f'error: Giving up after {max_retries} failed retries\n')

    if status:
        print(stderr.decode(), file=sys.stderr)
        raise NixBuildError(f'nix-build failed with code {status}')
    return Path(stdout.strip().decode())


sem: Optional[asyncio.BoundedSemaphore] = None


def set_max_jobs(n: int):
    global sem
    sem = asyncio.BoundedSemaphore(n)


async def run_nix_build(*args: Sequence[str], retries=0, max_retries=5) -> Path:
    global sem
    if not sem:
        sem = asyncio.BoundedSemaphore(cpu_count())
    async with sem:
        return await _run_nix_build(*args, retries=retries, max_retries=5)<|MERGE_RESOLUTION|>--- conflicted
+++ resolved
@@ -14,20 +14,23 @@
 # You should have received a copy of the GNU General Public License
 # along with this program.  If not, see <https://www.gnu.org/licenses/>.
 
+import asyncio
+import json
 import sys
-import json
-import asyncio
-from pathlib import Path
-from typing import Sequence, Any, Optional
 from collections import defaultdict
 from multiprocessing import cpu_count
+from pathlib import Path
+from typing import Any, Optional, Sequence
+
+from packaging.requirements import Requirement
 from packaging.utils import canonicalize_name
-from packaging.requirements import Requirement
 from packaging.version import Version
+
 from pynixify.base import Package, parse_version
-from pynixify.exceptions import PackageNotFound, NixBuildError
+from pynixify.exceptions import NixBuildError, PackageNotFound
 
 NIXPKGS_URL: Optional[str] = None
+
 
 class NixPackage(Package):
     def __init__(self, *, attr: str, version: Version):
@@ -55,18 +58,15 @@
               name = "ATTR_dummy_src";
               destination = "/setup.py";
             }
-        """.replace('ATTR', self.attr)
-        args = [
-            '--no-out-link',
-            '--no-build-output',
-            '-E',
-            expr
-        ]
+        """.replace(
+            "ATTR", self.attr
+        )
+        args = ["--no-out-link", "--no-build-output", "-E", expr]
         args += extra_args
         return await run_nix_build(*args)
 
     def __str__(self):
-        return f'NixPackage(attr={self.attr}, version={self.version})'
+        return f"NixPackage(attr={self.attr}, version={self.version})"
 
 
 class NixpkgsData:
@@ -80,9 +80,9 @@
         try:
             data = self.__data[canonicalize_name(name)]
         except KeyError:
-            raise PackageNotFound(f'{name} is not defined in nixpkgs')
+            raise PackageNotFound(f"{name} is not defined in nixpkgs")
         return [
-            NixPackage(attr=drv['attr'], version=parse_version(drv['version']))
+            NixPackage(attr=drv["attr"], version=parse_version(drv["version"]))
             for drv in data
         ]
 
@@ -94,16 +94,17 @@
 async def load_nixpkgs_data(extra_args):
     nix_expression_path = Path(__file__).parent / "data" / "pythonPackages.nix"
     args = [
-        '--eval',
-        '--strict',
-        '--json',
+        "--eval",
+        "--strict",
+        "--json",
         str(nix_expression_path),
     ]
     args += extra_args
     if NIXPKGS_URL is not None:
-        args += ['-I', f'nixpkgs={NIXPKGS_URL}']
+        args += ["-I", f"nixpkgs={NIXPKGS_URL}"]
     proc = await asyncio.create_subprocess_exec(
-        'nix-instantiate', *args, stdout=asyncio.subprocess.PIPE)
+        "nix-instantiate", *args, stdout=asyncio.subprocess.PIPE
+    )
     (stdout, _) = await proc.communicate()
     status = await proc.wait()
     assert status == 0
@@ -114,40 +115,34 @@
 async def _run_nix_build(*args: Sequence[str], retries=0, max_retries=5) -> Path:
     if NIXPKGS_URL is not None:
         # TODO fix mypy hack
-        args_ = list(args) + ['-I', f'nixpkgs={NIXPKGS_URL}']
+        args_ = list(args) + ["-I", f"nixpkgs={NIXPKGS_URL}"]
     else:
         args_ = list(args)
     # TODO remove mypy ignore below and fix compatibility with mypy 0.790
     proc = await asyncio.create_subprocess_exec(
-        'nix-build', *args_, stdout=asyncio.subprocess.PIPE,  # type: ignore
-        stderr=asyncio.subprocess.PIPE)
+        "nix-build",
+        *args_,
+        stdout=asyncio.subprocess.PIPE,  # type: ignore
+        stderr=asyncio.subprocess.PIPE,
+    )
     (stdout, stderr) = await proc.communicate()
     status = await proc.wait()
 
-    if b'all build users are currently in use' in stderr and retries < max_retries:
+    if b"all build users are currently in use" in stderr and retries < max_retries:
         # perform an expotential backoff and retry
         # TODO think a way to avoid relying in the error message
         sys.stderr.write(
-            f'warning: All build users are currently in use. '
-            f'Retrying in {2**retries} seconds\n'
+            f"warning: All build users are currently in use. "
+            f"Retrying in {2**retries} seconds\n"
         )
-<<<<<<< HEAD
-        await asyncio.sleep(2**retries)
-        return await run_nix_build(
-            *args,
-            retries=retries+1,
-            max_retries=max_retries
-        )
-=======
-        await asyncio.sleep(2**retries)  # noqa
+        await asyncio.sleep(2 ** retries)  # noqa
         return await run_nix_build(*args, retries=retries + 1, max_retries=max_retries)
->>>>>>> 4892241b
     elif retries >= max_retries:
-        sys.stderr.write(f'error: Giving up after {max_retries} failed retries\n')
+        sys.stderr.write(f"error: Giving up after {max_retries} failed retries\n")
 
     if status:
         print(stderr.decode(), file=sys.stderr)
-        raise NixBuildError(f'nix-build failed with code {status}')
+        raise NixBuildError(f"nix-build failed with code {status}")
     return Path(stdout.strip().decode())
 
 
